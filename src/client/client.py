--- conflicted
+++ resolved
@@ -37,7 +37,6 @@
         # Garantindo que o nome do modelo está correto
         self.llm = ChatGoogleGenerativeAI(model="gemini-2.0-flash", temperature=0)
 
-<<<<<<< HEAD
     def _get_current_schema(self, db_path="./database.db") -> str:
         """Obtém o schema atual do banco SQLite."""
         with sqlite3.connect(db_path) as conn:
@@ -94,68 +93,6 @@
 
         **Pergunta do Usuário:**
         {input}
-=======
-    genai_client: Any  # Será o genai.Client (instanciado lá fora)
-    server_params: Any  # Será um StdioServerParameters (passado de fora)
-    messages: List[Dict[str, str]] = field(
-        default_factory=lambda: [
-            {
-                "author": "system",
-                "content": (
-                    "You are a analyst assistant, master in SQL. Your job is to trans"
-                    + "late natural language to SQL statements and execute those quer"
-                    + "ies (via external tools) and provide the results back to the u"
-                    + "ser in natural language and markdown tables if asked."
-                ),
-            }
-        ]
-    )
-
-    async def process_query(self, session: ClientSession, query: str) -> None:
-        """
-        1) Adiciona a mensagem do usuário no histórico (self.messages).
-        2) Converte self.messages em uma lista de Content e chama genai_client.
-        3) Armazena a resposta (assistant_text) em self.messages.
-        """
-        self.messages.append({"author": "user", "content": query})
-
-        content_list: list[Content] = []
-        for msg in self.messages:
-            if msg["author"] == "system":
-                content_list.append(
-                    Content(role="user", parts=[Part.from_text(text=msg["content"])])
-                )
-            elif msg["author"] == "user":
-                content_list.append(
-                    Content(role="user", parts=[Part.from_text(text=msg["content"])])
-                )
-            elif msg["author"] == "assistant":
-                content_list.append(
-                    Content(role="model", parts=[Part.from_text(text=msg["content"])])
-                )
-            else:
-                content_list.append(
-                    Content(role="user", parts=[Part.from_text(text=msg["content"])])
-                )
-
-        self.messages.append(
-            {
-                "author": "assistant",
-                "content": (
-                    assistant_text := self.genai_client.models.generate_content(
-                        model="gemini-2.0-flash", contents=content_list
-                    ).text
-                ),
-            }
-        )
-        return assistant_text
-
-    async def chat_loop(self, session: ClientSession) -> None:
-        while True:
-            if not (query := input("\nQuery: ").strip()):
-                continue
-            await self.process_query(session, query)
->>>>>>> e7f55eb9
 
         **Instruções para o Agente:**
         {agent_scratchpad}
@@ -187,7 +124,6 @@
         """
         Processa a query do usuário usando o fluxo completo com HyDE e o agente LangChain.
         """
-<<<<<<< HEAD
         # self.setup_agent(session)
         # hypothetical_query = await self._get_hypothetical_query(query)
         # retriever = self.vector_store.as_retriever()
@@ -217,10 +153,4 @@
             tb = traceback.format_exc()
             error_message = f"Desculpe, houve um erro ao processar sua solicitação no agente: {e}\n{tb}"
             print(error_message)
-            return error_message
-=======
-        async with stdio_client(self.server_params) as (read, write):
-            async with ClientSession(read, write) as session:
-                await session.initialize()
-                await self.chat_loop(session)
->>>>>>> e7f55eb9
+            return error_message